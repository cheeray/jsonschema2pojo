/**
 * Copyright © 2010-2014 Nokia
 *
 * Licensed under the Apache License, Version 2.0 (the "License");
 * you may not use this file except in compliance with the License.
 * You may obtain a copy of the License at
 *
 *      http://www.apache.org/licenses/LICENSE-2.0
 *
 * Unless required by applicable law or agreed to in writing, software
 * distributed under the License is distributed on an "AS IS" BASIS,
 * WITHOUT WARRANTIES OR CONDITIONS OF ANY KIND, either express or implied.
 * See the License for the specific language governing permissions and
 * limitations under the License.
 */

package org.jsonschema2pojo.rules;

import static java.util.Arrays.*;
import static org.apache.commons.lang3.StringUtils.*;
import static org.jsonschema2pojo.rules.PrimitiveTypes.*;

import java.util.ArrayList;
import java.util.HashMap;
import java.util.Iterator;
import java.util.List;
import java.util.Map;

import javax.annotation.Generated;

import com.sun.codemodel.*;
import org.jsonschema2pojo.Schema;
import org.jsonschema2pojo.SchemaMapper;
import org.jsonschema2pojo.exception.ClassAlreadyExistsException;
import org.jsonschema2pojo.exception.GenerationException;

import com.fasterxml.jackson.databind.JsonNode;

/**
 * Applies the "enum" schema rule.
 * 
 * @see <a
 *      href="http://tools.ietf.org/html/draft-zyp-json-schema-03#section-5.19">http://tools.ietf.org/html/draft-zyp-json-schema-03#section-5.19</a>
 */
public class EnumRule implements Rule<JClassContainer, JType> {

    private static final String VALUE_FIELD_NAME = "value";

    private final RuleFactory ruleFactory;

    protected EnumRule(RuleFactory ruleFactory) {
        this.ruleFactory = ruleFactory;
    }

    /**
     * Applies this schema rule to take the required code generation steps.
     * <p>
     * A Java {@link Enum} is created, with constants for each of the enum
     * values present in the schema. The enum name is derived from the nodeName,
     * and the enum type itself is created as an inner class of the owning type.
     * In the rare case that no owning type exists (the enum is the root of the
     * schema), then the enum becomes a public class in its own right.
     * <p>
     * The actual JSON value for each enum constant is held in a property called
     * "value" in the generated type. A static factory method
     * <code>fromValue(String)</code> is added to the generated enum, and the
     * methods are annotated to allow Jackson to marshal/unmarshal values
     * correctly.
     * 
     * @param nodeName
     *            the name of the property which is an "enum"
     * @param node
     *            the enum node
     * @param container
     *            the class container (class or package) to which this enum
     *            should be added
     * @return the newly generated Java type that was created to represent the
     *         given enum
     */
    @Override
    public JType apply(String nodeName, JsonNode node, JClassContainer container, Schema schema) {

        JDefinedClass _enum;
        try {
            _enum = createEnum(node, nodeName, container);
        } catch (ClassAlreadyExistsException e) {
            return e.getExistingClass();
        }

        schema.setJavaTypeIfEmpty(_enum);

        if (node.has("javaInterfaces")) {
            addInterfaces(_enum, node.get("javaInterfaces"));
        }
        addGeneratedAnnotation(_enum);

        JFieldVar valueField = addValueField(_enum);
        addToString(_enum, valueField);
        addEnumConstants(node.path("enum"), _enum);
        addFactoryMethod(_enum);

        return _enum;
    }

    private JDefinedClass createEnum(JsonNode node, String nodeName, JClassContainer container) throws ClassAlreadyExistsException {

        int modifiers = container.isPackage() ? JMod.PUBLIC : JMod.PUBLIC | JMod.STATIC;

        try {
            if (node.has("javaType")) {
                String fqn = node.get("javaType").asText();

                if (isPrimitive(fqn, container.owner())) {
                    throw new GenerationException("Primitive type '" + fqn + "' cannot be used as an enum.");
                }

                try {
                    Class<?> existingClass = Thread.currentThread().getContextClassLoader().loadClass(fqn);
                    throw new ClassAlreadyExistsException(container.owner().ref(existingClass));
                } catch (ClassNotFoundException e) {
                    return container.owner()._class(fqn, ClassType.ENUM);
                }
            } else {
                try {
                    return container._class(modifiers, getEnumName(nodeName, container), ClassType.ENUM);
                } catch (JClassAlreadyExistsException e) {
                    throw new GenerationException(e);
                }
            }
        } catch (JClassAlreadyExistsException e) {
            throw new ClassAlreadyExistsException(e.getExistingClass());
        }
    }

    private void addFactoryMethod(JDefinedClass _enum) {
        JFieldVar quickLookupMap = addQuickLookupMap(_enum);

        JMethod fromValue = _enum.method(JMod.PUBLIC | JMod.STATIC, _enum, "fromValue");
        JVar valueParam = fromValue.param(String.class, "value");

        JBlock body = fromValue.body();
        JVar constant = body.decl(_enum, "constant");
        constant.init(quickLookupMap.invoke("get").arg(valueParam));

        JConditional _if = body._if(constant.eq(JExpr._null()));

        JInvocation illegalArgumentException = JExpr._new(_enum.owner().ref(IllegalArgumentException.class));
        illegalArgumentException.arg(valueParam);
        _if._then()._throw(illegalArgumentException);
        _if._else()._return(constant);

        ruleFactory.getAnnotator().enumCreatorMethod(fromValue);
    }

    private JFieldVar addQuickLookupMap(JDefinedClass _enum) {

        JClass lookupType = _enum.owner().ref(Map.class).narrow(_enum.owner().ref(String.class), _enum);
        JFieldVar lookupMap = _enum.field(JMod.PRIVATE | JMod.STATIC, lookupType, "constants");

        JClass lookupImplType = _enum.owner().ref(HashMap.class).narrow(_enum.owner().ref(String.class), _enum);
        lookupMap.init(JExpr._new(lookupImplType));

        JForEach forEach = _enum.init().forEach(_enum, "c", JExpr.invoke("values"));
        JInvocation put = forEach.body().invoke(lookupMap, "put");
        put.arg(forEach.var().ref("value"));
        put.arg(forEach.var());

        return lookupMap;
    }

    private JFieldVar addValueField(JDefinedClass _enum) {
        JFieldVar valueField = _enum.field(JMod.PRIVATE | JMod.FINAL, String.class, VALUE_FIELD_NAME);

        JMethod constructor = _enum.constructor(JMod.PRIVATE);
        JVar valueParam = constructor.param(String.class, VALUE_FIELD_NAME);
        JBlock body = constructor.body();
        body.assign(JExpr._this().ref(valueField), valueParam);

        return valueField;
    }

    private void addToString(JDefinedClass _enum, JFieldVar valueField) {
        JMethod toString = _enum.method(JMod.PUBLIC, String.class, "toString");
        JBlock body = toString.body();

        body._return(JExpr._this().ref(valueField));

        ruleFactory.getAnnotator().enumValueMethod(toString);
        toString.annotate(Override.class);
    }

    private void addEnumConstants(JsonNode node, JDefinedClass _enum) {
        for (Iterator<JsonNode> values = node.elements(); values.hasNext();) {
            JsonNode value = values.next();

            if (!value.isNull()) {
                JEnumConstant constant = _enum.enumConstant(getConstantName(value.asText()));
                constant.arg(JExpr.lit(value.asText()));
                ruleFactory.getAnnotator().enumConstant(constant, value.asText());
            }
        }
    }

    private void addGeneratedAnnotation(JDefinedClass jclass) {
        JAnnotationUse generated = jclass.annotate(Generated.class);
        generated.param("value", SchemaMapper.class.getPackage().getName());
    }

    private String getEnumName(String nodeName, JClassContainer container) {
        String className = ruleFactory.getNameHelper().replaceIllegalCharacters(capitalize(nodeName));
        String normalizedName = ruleFactory.getNameHelper().normalizeName(className);
        return makeUnique(normalizedName, container);
    }

<<<<<<< HEAD
    private String makeUnique(String className, JClassContainer container) {
        boolean found = false;
        Iterator<JDefinedClass> classes = container.classes();
        while (classes.hasNext()) {
            JDefinedClass aClass = classes.next();
            if (className.equalsIgnoreCase(aClass.name())) {
                found = true;
                break;
            }
        }
        if (found) {
            className = makeUnique(className + "_", container);
        }
        return className;
    }


    private String getConstantName(String nodeName) {
=======
    protected String getConstantName(String nodeName) {
>>>>>>> 37a98588
        List<String> enumNameGroups = new ArrayList<String>(asList(splitByCharacterTypeCamelCase(nodeName)));

        String enumName = "";
        for (Iterator<String> iter = enumNameGroups.iterator(); iter.hasNext();) {
            if (containsOnly(ruleFactory.getNameHelper().replaceIllegalCharacters(iter.next()), "_")) {
                iter.remove();
            }
        }

        enumName = upperCase(join(enumNameGroups, "_"));

        if (isEmpty(enumName)) {
            enumName = "__EMPTY__";
        } else if (Character.isDigit(enumName.charAt(0))) {
            enumName = "_" + enumName;
        }

        return enumName;
    }

    private void addInterfaces(JDefinedClass jclass, JsonNode javaInterfaces) {
        for (JsonNode i : javaInterfaces) {
            jclass._implements(jclass.owner().ref(i.asText()));
        }
    }

}<|MERGE_RESOLUTION|>--- conflicted
+++ resolved
@@ -212,7 +212,6 @@
         return makeUnique(normalizedName, container);
     }
 
-<<<<<<< HEAD
     private String makeUnique(String className, JClassContainer container) {
         boolean found = false;
         Iterator<JDefinedClass> classes = container.classes();
@@ -230,10 +229,7 @@
     }
 
 
-    private String getConstantName(String nodeName) {
-=======
     protected String getConstantName(String nodeName) {
->>>>>>> 37a98588
         List<String> enumNameGroups = new ArrayList<String>(asList(splitByCharacterTypeCamelCase(nodeName)));
 
         String enumName = "";
